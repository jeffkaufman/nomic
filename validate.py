import os
import math
import random
import requests
import subprocess
import time
import datetime

def request(url):
  request_headers = {'User-Agent': 'jeffkaufman/nomic'}
  response = requests.get(url, headers=request_headers)

  for header in ['X-RateLimit-Limit',
                 'X-RateLimit-Remaining',
                 'X-RateLimit-Reset']:
    if header in response.headers:
      print('    > %s: %s' % (header, response.headers[header]))

  if response.status_code != 200:
    print('   > %s' % response.content)

  response.raise_for_status()
  return response

def get_repo():
  return os.environ['TRAVIS_REPO_SLUG']

def get_pr():
  return os.environ['TRAVIS_PULL_REQUEST']

def get_commit():
  return os.environ['TRAVIS_PULL_REQUEST_SHA']

def base_pr_url():
  # This is configured in nginx like:
  #
  #   location /nomic-github/repos/jeffkaufman/nomic {
  #     proxy_pass https://api.github.com/repos/jeffkaufman/nomic;
  #     proxy_set_header
  #         Authorization
  #         "Basic [base64 of 'username:token']";
  #   }
  #
  # Where the token is a github personal access token:
  #   https://github.com/settings/tokens
  #
  # There's an API limit of 60/hr per IP by default, and 5000/hr by
  # user, and we need the higher limit.
  return 'https://www.jefftk.com/nomic-github/repos/%s/pulls/%s' % (
    get_repo(), get_pr())

def get_author(pr_json):
  return pr_json['user']['login']

def get_reviews():
  target_commit = get_commit()
  print('Considering reviews at commit %s' % target_commit)

  url = '%s/reviews' % base_pr_url()
  reviews = {}

  while True:
    response = request(url)

    for review in response.json():
      user = review['user']['login']
      commit = review['commit_id']
      state = review['state']

      print('  %s: %s at %s' % (user, state, commit))
      if state == 'APPROVED' and commit != target_commit:
        # An approval clears out any past rejections from a user.
        try:
          del reviews[user]
        except KeyError:
          pass # No past rejections for this user.

        # Only accept approvals for the most recent commit, but have rejections
        # last until overridden.
        continue

      if state == 'COMMENTED':
        continue  # Ignore comments.

      reviews[user] = state

    if 'next' in response.links:
      url = response.links['next']['url']
    else:
      return reviews

def get_users():
  return list(sorted(os.listdir('players/')))

def iso8601_to_ts(iso8601):
  return int(time.mktime(time.strptime(iso8601, "%Y-%m-%dT%H:%M:%SZ")))

def pr_created_at_ts(pr_json):
  return iso8601_to_ts(pr_json['created_at'])

def pr_pushed_at_ts(pr_json):
  return iso8601_to_ts(pr_json['head']['repo']['pushed_at'])

def pr_last_changed_ts(pr_json):
  return max(pr_created_at_ts(pr_json),
             pr_pushed_at_ts(pr_json))

def last_commit_ts():
  # When was the last commit on master?
  cmd = ['git', 'log', 'master', '-1', '--format=%ct']
  completed_process = subprocess.run(cmd, stdout=subprocess.PIPE)
  if completed_process.returncode != 0:
    raise Exception(completed_process)

  return int(completed_process.stdout)

def seconds_since(ts):
  return int(time.time() - ts)

def seconds_to_days(seconds):
  return int(seconds / 60 / 60 / 24)

<<<<<<< HEAD
def days_since_pr_created(pr_json):
  return seconds_to_days(seconds_since(pr_created_at_ts(pr_json)))
=======
def days_since_last_commit():
  return seconds_to_days(seconds_since(last_commit_ts()))
>>>>>>> 31dd4b89

def determine_if_mergeable():
  users = get_users()
  print('Users:')
  for user in users:
    print('  %s' % user)

  pr_json = request(base_pr_url()).json()
  author = get_author(pr_json)
  print('\nAuthor: %s' % author)

  reviews = get_reviews()
  if author in users:
    reviews[author] = 'APPROVED'

  print('\nReviews:')
  for user, state in sorted(reviews.items()):
    print ('  %s: %s' % (user, state))

  approvals = []
  rejections = []
  for user in users:
    if user in reviews:
      review = reviews[user]
      if review == 'APPROVED':
        approvals.append(user)
      else:
        rejections.append(user)

  if rejections:
    raise Exception('Rejected by: %s' % (' '.join(rejections)))

  days_since_last_changed = seconds_to_days(
    seconds_since(pr_last_changed_ts(pr_json)))

  print('FYI: this PR has been sitting for %s days' % (
      days_since_last_changed))

  required_approvals = math.ceil(len(users) * 2 / 3)

  # Allow three days to go by with no commits, but if longer happens then start
  # lowering the threshold for allowing a commit.
  approvals_to_skip = days_since_last_commit() - 3
  if approvals_to_skip > 0:
    print("Skipping up to %s approvals, because it's been %s days"
          " since the last commit." % (approvals_to_skip,
                                      days_since_last_commit()))
    required_approvals -= approvals_to_skip

  print('Approvals: got %s (%s) needed %s' % (
      len(approvals), ' '.join(approvals), required_approvals))

  if len(approvals) < required_approvals:
    raise Exception('Insufficient approval')

  # Don't allow PRs to be merged the day they're created unless they pass unanimously
  if (len(approvals) < len(users)) and (days_since_pr_created(pr_json) < 1):
    raise Exception('PR created within last 24 hours does not have unanimous approval.')

  print('\nPASS')

def determine_if_winner():
  users = get_users()
  for user in users:
    if random.random() < 0.0001:
      raise RuntimeException('%s wins!' % user)
  print('The game continues.')

def start():
  if get_pr() == 'false':
    determine_if_winner()
  else:
    determine_if_mergeable()

if __name__ == '__main__':
  start()<|MERGE_RESOLUTION|>--- conflicted
+++ resolved
@@ -120,13 +120,14 @@
 def seconds_to_days(seconds):
   return int(seconds / 60 / 60 / 24)
 
-<<<<<<< HEAD
+def days_since(ts):
+  return seconds_to_days(seconds_since(ts))
+
+def days_since_last_commit():
+  return days_since(last_commit_ts())
+
 def days_since_pr_created(pr_json):
-  return seconds_to_days(seconds_since(pr_created_at_ts(pr_json)))
-=======
-def days_since_last_commit():
-  return seconds_to_days(seconds_since(last_commit_ts()))
->>>>>>> 31dd4b89
+  return days_since(pr_created_at_ts(pr_json))
 
 def determine_if_mergeable():
   users = get_users()
@@ -159,8 +160,7 @@
   if rejections:
     raise Exception('Rejected by: %s' % (' '.join(rejections)))
 
-  days_since_last_changed = seconds_to_days(
-    seconds_since(pr_last_changed_ts(pr_json)))
+  days_since_last_changed = days_since(pr_last_changed_ts(pr_json))
 
   print('FYI: this PR has been sitting for %s days' % (
       days_since_last_changed))
