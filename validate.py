import os
import math
import random
import re
import requests
import subprocess
import time
import unidiff

def request(url):
  request_headers = {'User-Agent': 'jeffkaufman/nomic'}
  response = requests.get(url, headers=request_headers)

  for header in ['X-RateLimit-Limit',
                 'X-RateLimit-Remaining',
                 'X-RateLimit-Reset']:
    if header in response.headers:
      print('    > %s: %s' % (header, response.headers[header]))

  if response.status_code != 200:
    print('   > %s' % response.content)

  response.raise_for_status()
  return response

def get_repo():
  return os.environ['TRAVIS_REPO_SLUG']

def get_pr():
  return os.environ['TRAVIS_PULL_REQUEST']

def get_commit():
  return os.environ['TRAVIS_PULL_REQUEST_SHA']

def get_pr_diff():
  # Allow inspecting the changes this PR introduces.
  response = request('https://patch-diff.githubusercontent.com/raw/%s/pull/%s.diff' % (
      get_repo(), get_pr()))
  return unidiff.PatchSet(response.content.decode('utf-8'))

def base_pr_url():
  # This is configured in nginx like:
  #
  # proxy_cache_path
  #     /tmp/github-proxy
  #     levels=1:2
  #     keys_zone=github-proxy:1m
  #     max_size=100m;
  #
  # server {
  #   ...
  #   location /nomic-github/repos/jeffkaufman/nomic {
  #     proxy_cache github-proxy;
  #     proxy_ignore_headers Cache-Control Vary;
  #     proxy_cache_valid any 1m;
  #     proxy_pass https://api.github.com/repos/jeffkaufman/nomic;
  #     proxy_set_header
  #         Authorization
  #         "Basic [base64 of 'username:token']";
  #   }
  #
  # Where the token is a github personal access token:
  #   https://github.com/settings/tokens
  #
  # There's an API limit of 60/hr per IP by default, and 5000/hr by
  # user, and we need the higher limit.
  #
  # Responses are cached for one minute by this proxy.  The caching is
  # optional, but now that https:/www.jefftk.com/nomic is available and
  # world-accessible it could potentilly get hit by substantial traffic.  At a
  # 60s cache and 5k/hr limit we can have 83 GitHub API requests per page
  # render and not go down.  As of 2018-01-18 there are eight open PRs, each
  # of which needs a request to get reviews, so we're ok by a factor of 10.  If
  # we have a lot of old open PRs we don't care about we could either close
  # them or make the dashboard only gather reviews for PRs in the "reviewme"
  # state.
  return 'https://www.jefftk.com/nomic-github/repos/%s/pulls/%s' % (
    get_repo(), get_pr())

def get_author(pr_json):
  return pr_json['user']['login']

def get_reviews():
  target_commit = get_commit()
  print('Considering reviews at commit %s' % target_commit)

  base_url = '%s/reviews' % base_pr_url()
  url = base_url
  reviews = {}

  while True:
    response = request(url)

    for review in response.json():
      user = review['user']['login']
      commit = review['commit_id']
      state = review['state']

      print('  %s: %s at %s' % (user, state, commit))
      if state == 'APPROVED' and commit != target_commit:
        # An approval clears out any past rejections from a user.
        try:
          del reviews[user]
        except KeyError:
          pass # No past rejections for this user.

        # Only accept approvals for the most recent commit, but have rejections
        # last until overridden.
        continue

      if state == 'COMMENTED':
        continue  # Ignore comments.

      reviews[user] = state

    if 'next' in response.links:
      # This unfortunately points to GitHub, and not to the rate-limit-avoiding
      # proxy.  Pull off the query string (ex: "?page=3") and append that to
      # our url that goes via the proxy.
      next_url = response.links['next']['url']
      github_api_path, query_string = next_url.split('?')
      url = '%s?%s' % (base_url, query_string)
    else:
      return reviews

def get_users():
  return list(sorted(os.listdir('players/')))

def get_user_points():
  points = {}

  for user in get_users():
    points[user] = 0

    bonus_directory = os.path.join('players', user, 'bonuses')
    if os.path.isdir(bonus_directory):
      for named_bonus in os.listdir(bonus_directory):
        with open(os.path.join(bonus_directory, named_bonus)) as inf:
          points[user] += int(inf.read())

  cmd = ['git', 'log', 'master', '--first-parent', '--format=%s']
  completed_process = subprocess.run(cmd, stdout=subprocess.PIPE)
  if completed_process.returncode != 0:
    raise Exception(completed_process)
  process_output = completed_process.stdout.decode('utf-8')

  merge_regexp = '^Merge pull request #([\\d]*) from ([^/]*)/'
  for commit_subject in process_output.split('\n'):
    # Iterate through all commits in reverse chronological order.

    match = re.match(merge_regexp, commit_subject)
    if match:
      # Regexp match means this is a merge commit.

      pr_number, commit_username = match.groups()

      if int(pr_number) == 33:
        # Only look at PRs merged after this one.
        break

      if commit_username in points:
        points[commit_username] += 1

  return points

def iso8601_to_ts(iso8601):
  return int(time.mktime(time.strptime(iso8601, "%Y-%m-%dT%H:%M:%SZ")))

def pr_created_at_ts(pr_json):
  return iso8601_to_ts(pr_json['created_at'])

def pr_pushed_at_ts(pr_json):
  return iso8601_to_ts(pr_json['head']['repo']['pushed_at'])

def pr_last_changed_ts(pr_json):
  return max(pr_created_at_ts(pr_json),
             pr_pushed_at_ts(pr_json))

def last_commit_ts():
  # When was the last commit on master?
  cmd = ['git', 'log', 'master', '-1', '--format=%ct']
  completed_process = subprocess.run(cmd, stdout=subprocess.PIPE)
  if completed_process.returncode != 0:
    raise Exception(completed_process)

  return int(completed_process.stdout)

def seconds_since(ts):
  return int(time.time() - ts)

def seconds_to_days(seconds):
  return int(seconds / 60 / 60 / 24)

def print_points():
  print('Points:')
  for user, user_points in get_user_points().items():
    print('  %s: %s' % (user, user_points))

def days_since(ts):
  return seconds_to_days(seconds_since(ts))

def days_since_last_commit():
  return days_since(last_commit_ts())

def days_since_pr_created(pr_json):
  return days_since(pr_created_at_ts(pr_json))

def print_file_changes(diff):
  print('\n')
  for category, category_list in [
    ('added', diff.added_files),
    ('modified', diff.modified_files),
    ('removed', diff.removed_files)]:

    if category_list:
      print('%s:' % category)
      for patched_file in category_list:
        print('  %s' % patched_file.path)
  print()

def mergeable_as_points_transfer(diff, approvals, rejections):
  # If a PR only moves points around by the creation of new bonus files, has
  # been approved by every player losing points, reduces the total number of
  # points, allow it.
  #
  # Returns to indicate yes, raises an exception to indicate no.
  #
  # Having a PR merged gives you a point (#33), so a PR like:
  #
  #  - me:  -2 points
  #  - you: +1 point
  #
  # is effectively:
  #
  #  - me:  -1 point
  #  - you: +1 point

  print('\nConsidering whether this can be merged as a points transfer:')

  if diff.modified_files or diff.removed_files:
    raise Exception('All file changes must be additions')

  total_points_change = 0

  for added_file in diff.added_files:
    s_players, points_user, s_bonuses, bonus_name =  added_file.path.split('/')
    if s_players != 'players' or s_bonuses != 'bonuses':
      raise Exception('Added file %s is not a bonus file')

    (diff_invocation_line, file_mode_line, _, removed_file_line,
     added_file_line, patch_location_line, file_delta_line,
     empty_line) = str(added_file).split('\n')

    if diff_invocation_line != 'diff --git a/%s b/%s' % (
        added_file.path, added_file.path):
      raise Exception('Unexpected diff invocation: %s' % diff_invocation_line)

    if file_mode_line != 'new file mode 100644':
      raise Exception('File added with incorrect mode: %s' % file_mode_line)

    if removed_file_line != '--- /dev/null':
      raise Exception(
        'Diff format makes no sense: added files should say they are from /dev/null')

    if added_file_line != '+++ b/%s' % added_file.path:
      raise Exception('Something wrong with file adding line: file is '
                      '%s but got %s' % (added_file.path, added_file_line))

    if patch_location_line != '@@ -0,0 +1,1 @@':
      raise Exception('Patch location makes no sense: %s' %
                      patch_location_line)

    if empty_line:
      raise Exception('Last line should be empty')

    if file_delta_line.startswith('+'):
      actual_file_delta = file_delta_line[1:]
    else:
      raise Exception('File delta missing initial + for addition: %s' %
                      file_delta_line)

    # If this isn't an int, then it raises and the PR isn't mergeable
    points_change = int(actual_file_delta)

    if points_change < 0:
      if points_user not in approvals:
        raise Exception('Taking %s points from %s requires their approval.' % (
            abs(points_change), points_user))

    total_points_change += points_change

  if total_points_change >= 0:
    raise Exception('points change PRs must on net remove points')

  # Returning without an exception is how we indicate success.
  print('  yes')

def determine_if_mergeable():
  print_points()

  diff = get_pr_diff()
  print_file_changes(diff)

  users = get_users()
  print('Users:')
  for user in users:
    print('  %s' % user)

  pr_json = request(base_pr_url()).json()
  author = get_author(pr_json)
  print('\nAuthor: %s' % author)

  reviews = get_reviews()
  if author in users:
    reviews[author] = 'APPROVED'

  print('\nReviews:')
  for user, state in sorted(reviews.items()):
    print ('  %s: %s' % (user, state))

  approvals = []
  rejections = []
  for user in users:
    if user in reviews:
      review = reviews[user]
      if review == 'APPROVED':
        approvals.append(user)
      else:
        rejections.append(user)

<<<<<<< HEAD
  try:
    mergeable_as_points_transfer(diff, approvals, rejections)
  except Exception as e:
    print("Doesn't meet requirements for points transfer: %s" % e)
  else:
    print('Meets requirements for points transfer.  PASS')
    return
=======
  non_participants = [ user for user in users
                       if user not in approvals
                       and user not in rejections ]

  print('Approvals: %s - %s' % (len(approvals), ' '.join(approvals)))
  print('Rejections: %s - %s' %(len(rejections), ' '.join(rejections)))
  print('Non-participants: %s - %s' %(len(non_participants), ' '.join(non_participants)))
>>>>>>> 3ec00be3

  if rejections:
    raise Exception('Rejected by: %s' % (' '.join(rejections)))

  days_since_last_changed = days_since(pr_last_changed_ts(pr_json))

  print('FYI: this PR has been sitting for %s days' % (
      days_since_last_changed))

  required_approvals = math.ceil(len(users) * 2 / 3)

  # Allow three days to go by with no commits, but if longer happens then start
  # lowering the threshold for allowing a commit.
  approvals_to_skip = days_since_last_commit() - 3
  if approvals_to_skip > 0:
    print("Skipping up to %s approvals, because it's been %s days"
          " since the last commit." % (approvals_to_skip,
                                      days_since_last_commit()))
    required_approvals -= approvals_to_skip

  if len(approvals) < required_approvals:
    raise Exception('Insufficient approval: got %s out of %s required approvals' % (len(approvals), required_approvals))

  # Don't allow PRs to be merged the day they're created unless they pass unanimously
  if (len(approvals) < len(users)) and (days_since_pr_created(pr_json) < 1):
    raise Exception('PR created within last 24 hours does not have unanimous approval.')

  print('\nPASS')

def determine_if_winner():
  print_points()

  users = get_users()
  for user in users:
    if random.random() < 0.0001:
      raise RuntimeException('%s wins!' % user)
  print('The game continues.')

def start():
  if get_pr() == 'false':
    determine_if_winner()
  else:
    determine_if_mergeable()

if __name__ == '__main__':
  start()<|MERGE_RESOLUTION|>--- conflicted
+++ resolved
@@ -328,7 +328,6 @@
       else:
         rejections.append(user)
 
-<<<<<<< HEAD
   try:
     mergeable_as_points_transfer(diff, approvals, rejections)
   except Exception as e:
@@ -336,7 +335,7 @@
   else:
     print('Meets requirements for points transfer.  PASS')
     return
-=======
+
   non_participants = [ user for user in users
                        if user not in approvals
                        and user not in rejections ]
@@ -344,7 +343,6 @@
   print('Approvals: %s - %s' % (len(approvals), ' '.join(approvals)))
   print('Rejections: %s - %s' %(len(rejections), ' '.join(rejections)))
   print('Non-participants: %s - %s' %(len(non_participants), ' '.join(non_participants)))
->>>>>>> 3ec00be3
 
   if rejections:
     raise Exception('Rejected by: %s' % (' '.join(rejections)))
