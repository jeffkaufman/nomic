--- conflicted
+++ resolved
@@ -144,17 +144,13 @@
   if rejections:
     raise Exception('Rejected by: %s' % (' '.join(rejections)))
 
-<<<<<<< HEAD
   days_since_last_changed = seconds_to_days(
     seconds_since(pr_last_changed_ts(pr_json)))
 
   print('FYI: this PR has been sitting for %s days' % (
       days_since_last_changed))
 
-  required_approvals = len(users)
-=======
   required_approvals = math.ceil(len(users) * 2 / 3)
->>>>>>> 636fbf44
 
   # Allow three days to go by with no commits, but if longer happens then start
   # lowering the threshold for allowing a commit.
