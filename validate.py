import os
import math
import random
import requests
import subprocess
import time

def request(url):
  request_headers = {'User-Agent': 'jeffkaufman/nomic'}
  response = requests.get(url, headers=request_headers)

  for header in ['X-RateLimit-Limit',
                 'X-RateLimit-Remaining',
                 'X-RateLimit-Reset']:
    if header in response.headers:
      print('    > %s: %s' % (header, response.headers[header]))

  if response.status_code != 200:
    print('   > %s' % response.content)

  response.raise_for_status()
  return response

def get_repo():
  return os.environ['TRAVIS_REPO_SLUG']

def get_pr():
  return os.environ['TRAVIS_PULL_REQUEST']

def get_commit():
  return os.environ['TRAVIS_PULL_REQUEST_SHA']

def base_pr_url():
  # This is configured in nginx like:
  #
  #   location /nomic-github/repos/jeffkaufman/nomic {
  #     proxy_pass https://api.github.com/repos/jeffkaufman/nomic;
  #     proxy_set_header
  #         Authorization
  #         "Basic [base64 of 'username:token']";
  #   }
  #
  # Where the token is a github personal access token:
  #   https://github.com/settings/tokens
  #
  # There's an API limit of 60/hr per IP by default, and 5000/hr by
  # user, and we need the higher limit.
  return 'https://www.jefftk.com/nomic-github/repos/%s/pulls/%s' % (
    get_repo(), get_pr())

def get_author(pr_json):
  return pr_json['user']['login']

def get_reviews():
  target_commit = get_commit()
  print('Considering reviews at commit %s' % target_commit)

  url = '%s/reviews' % base_pr_url()
  reviews = {}

  while True:
    response = request(url)

    for review in response.json():
      user = review['user']['login']
      commit = review['commit_id']
      state = review['state']

      print('  %s: %s at %s' % (user, state, commit))
      if state == 'APPROVED' and commit != target_commit:
        # An approval clears out any past rejections from a user.
        try:
          del reviews[user]
        except KeyError:
          pass # No past rejections for this user.

        # Only accept approvals for the most recent commit, but have rejections
        # last until overridden.
        continue

      if state == 'COMMENTED':
        continue  # Ignore comments.

      reviews[user] = state

    if 'next' in response.links:
      url = response.links['next']['url']
    else:
      return reviews

def get_users():
  return list(sorted(os.listdir('players/')))

<<<<<<< HEAD
def get_user_points():
  points = {}

  for user in get_users():
    points[user] = 0

    bonus_directory = os.path.join('players', user, 'bonuses')
    if os.path.isdir(bonus_directory):
      for named_bonus in os.listdir(bonus_directory):
        with open(os.path.join(bonus_directory, named_bonus)) as inf:
          points[user] += int(inf.read())

  return points
=======
def iso8601_to_ts(iso8601):
  return int(time.mktime(time.strptime(iso8601, "%Y-%m-%dT%H:%M:%SZ")))

def pr_created_at_ts(pr_json):
  return iso8601_to_ts(pr_json['created_at'])

def pr_pushed_at_ts(pr_json):
  return iso8601_to_ts(pr_json['head']['repo']['pushed_at'])

def pr_last_changed_ts(pr_json):
  return max(pr_created_at_ts(pr_json),
             pr_pushed_at_ts(pr_json))
>>>>>>> ae890f90

def last_commit_ts():
  # When was the last commit on master?
  cmd = ['git', 'log', 'master', '-1', '--format=%ct']
  completed_process = subprocess.run(cmd, stdout=subprocess.PIPE)
  if completed_process.returncode != 0:
    raise Exception(completed_process)

  return int(completed_process.stdout)

def seconds_since(ts):
  return int(time.time() - ts)

def seconds_to_days(seconds):
  return int(seconds / 60 / 60 / 24)

def print_points():
  print('Points:')
  for user, user_points in get_user_points().items():
    print('  %s: %s' % (user, user_points))

def determine_if_mergeable():
  print_points()

  users = get_users()
  print('Users:')
  for user in users:
    print('  %s' % user)

  pr_json = request(base_pr_url()).json()
  author = get_author(pr_json)
  print('\nAuthor: %s' % author)

  reviews = get_reviews()
  if author in users:
    reviews[author] = 'APPROVED'

  print('\nReviews:')
  for user, state in sorted(reviews.items()):
    print ('  %s: %s' % (user, state))

  approvals = []
  rejections = []
  for user in users:
    if user in reviews:
      review = reviews[user]
      if review == 'APPROVED':
        approvals.append(user)
      else:
        rejections.append(user)

  if rejections:
    raise Exception('Rejected by: %s' % (' '.join(rejections)))

  days_since_last_changed = seconds_to_days(
    seconds_since(pr_last_changed_ts(pr_json)))

  print('FYI: this PR has been sitting for %s days' % (
      days_since_last_changed))

  required_approvals = math.ceil(len(users) * 2 / 3)

  # Allow three days to go by with no commits, but if longer happens then start
  # lowering the threshold for allowing a commit.
  approvals_to_skip = seconds_to_days(seconds_since(last_commit_ts())) - 3
  if approvals_to_skip > 0:
    print("Skipping up to %s approvals, because it's been %s days"
          " since the last commit." % (approvals_to_skip,
                                      days_since_last_commit()))
    required_approvals -= approvals_to_skip

  print('Approvals: got %s (%s) needed %s' % (
      len(approvals), ' '.join(approvals), required_approvals))

  if len(approvals) < required_approvals:
    raise Exception('Insufficient approval')

  print('\nPASS')

def determine_if_winner():
  print_points()

  users = get_users()
  for user in users:
    if random.random() < 0.0001:
      raise RuntimeException('%s wins!' % user)
  print('The game continues.')

def start():
  if get_pr() == 'false':
    determine_if_winner()
  else:
    determine_if_mergeable()

if __name__ == '__main__':
  start()<|MERGE_RESOLUTION|>--- conflicted
+++ resolved
@@ -91,7 +91,6 @@
 def get_users():
   return list(sorted(os.listdir('players/')))
 
-<<<<<<< HEAD
 def get_user_points():
   points = {}
 
@@ -105,7 +104,7 @@
           points[user] += int(inf.read())
 
   return points
-=======
+
 def iso8601_to_ts(iso8601):
   return int(time.mktime(time.strptime(iso8601, "%Y-%m-%dT%H:%M:%SZ")))
 
@@ -118,7 +117,6 @@
 def pr_last_changed_ts(pr_json):
   return max(pr_created_at_ts(pr_json),
              pr_pushed_at_ts(pr_json))
->>>>>>> ae890f90
 
 def last_commit_ts():
   # When was the last commit on master?
