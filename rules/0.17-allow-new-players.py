import os
import util

# This value set to 0 until we figure out a good way to prevent dummy account abuse
max_start_bonus = 0


def should_allow(pr):
<<<<<<< HEAD
  bonuses = pr.get_new_bonuses_or_raise()
  
  if len(bonuses) > 1:
    raise Exception('Only one new player can be added in a PR')
  elif len(bonuses) < 1:
    raise Exception('Empty diff?')
  
  (points_user, points_name, points_change) = bonuses[0]
  
  if pr.author() != points_user:
    raise Exception('New players should submit their own PRs, but %s submitted the PR to add %s' %
                    (pr.author(), points_user))
  
  if points_name != 'initial':
    raise Exception('New player bonus value is called %s instead of "initial"' % points_name)
    
  if points_change < 0:
    raise Exception('Points cannot be negative')

  if points_change > max_start_bonus:
    raise Exception('%s initial points exceeds maximum starting value of %s points' %
                    (points_change, max_start_bonus))
  
  bonus_directory = os.path.join('players', points_user, 'bonuses')
  if os.path.isdir(bonus_directory):
    for bonus in os.listdir(bonus_directory):
      if bonus != 'initial':
        raise Exception('%s already has bonuses' % points_user)

  return True
=======
    bonuses = pr.get_new_bonuses_or_raise()

    if len(bonuses) > 1:
        raise Exception('Only one new player can be added in a PR')
    elif len(bonuses) < 1:
        raise Exception('Empty diff?')

    (points_user, points_name, points_change) = bonuses[0]

    if points_user in util.users():
        raise Exception('Cannot create an existing user')

    if points_name != 'initial':
        raise Exception('New player bonus value must be called "initial"')

    if points_change < 0:
        raise Exception('Points cannot be negative')

    if points_change > max_start_bonus:
        raise Exception('%s initial points exceeds maximum starting value of %s points' %
                        (points_change, max_start_bonus))

    return True
>>>>>>> edc6bc71
<|MERGE_RESOLUTION|>--- conflicted
+++ resolved
@@ -6,38 +6,6 @@
 
 
 def should_allow(pr):
-<<<<<<< HEAD
-  bonuses = pr.get_new_bonuses_or_raise()
-  
-  if len(bonuses) > 1:
-    raise Exception('Only one new player can be added in a PR')
-  elif len(bonuses) < 1:
-    raise Exception('Empty diff?')
-  
-  (points_user, points_name, points_change) = bonuses[0]
-  
-  if pr.author() != points_user:
-    raise Exception('New players should submit their own PRs, but %s submitted the PR to add %s' %
-                    (pr.author(), points_user))
-  
-  if points_name != 'initial':
-    raise Exception('New player bonus value is called %s instead of "initial"' % points_name)
-    
-  if points_change < 0:
-    raise Exception('Points cannot be negative')
-
-  if points_change > max_start_bonus:
-    raise Exception('%s initial points exceeds maximum starting value of %s points' %
-                    (points_change, max_start_bonus))
-  
-  bonus_directory = os.path.join('players', points_user, 'bonuses')
-  if os.path.isdir(bonus_directory):
-    for bonus in os.listdir(bonus_directory):
-      if bonus != 'initial':
-        raise Exception('%s already has bonuses' % points_user)
-
-  return True
-=======
     bonuses = pr.get_new_bonuses_or_raise()
 
     if len(bonuses) > 1:
@@ -47,11 +15,12 @@
 
     (points_user, points_name, points_change) = bonuses[0]
 
-    if points_user in util.users():
-        raise Exception('Cannot create an existing user')
+    if pr.author() != points_user:
+        raise Exception('New players should submit their own PRs, but %s submitted the PR to add %s' %
+                        (pr.author(), points_user))
 
     if points_name != 'initial':
-        raise Exception('New player bonus value must be called "initial"')
+        raise Exception('New player bonus value is called %s instead of "initial"' % points_name)
 
     if points_change < 0:
         raise Exception('Points cannot be negative')
@@ -60,5 +29,10 @@
         raise Exception('%s initial points exceeds maximum starting value of %s points' %
                         (points_change, max_start_bonus))
 
-    return True
->>>>>>> edc6bc71
+    bonus_directory = os.path.join('players', points_user, 'bonuses')
+    if os.path.isdir(bonus_directory):
+        for bonus in os.listdir(bonus_directory):
+            if bonus != 'initial':
+                raise Exception('%s already has bonuses' % points_user)
+
+    return True